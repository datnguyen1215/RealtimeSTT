"""

The AudioToTextRecorder class in the provided code facilitates
fast speech-to-text transcription.

The class employs the faster_whisper library to transcribe the recorded audio
into text using machine learning models, which can be run either on a GPU or
CPU. Voice activity detection (VAD) is built in, meaning the software can
automatically start or stop recording based on the presence or absence of
speech. It integrates wake word detection through the pvporcupine library,
allowing the software to initiate recording when a specific word or phrase
is spoken. The system provides real-time feedback and can be further
customized.

Features:
- Voice Activity Detection: Automatically starts/stops recording when speech
  is detected or when speech ends.
- Wake Word Detection: Starts recording when a specified wake word (or words)
  is detected.
- Event Callbacks: Customizable callbacks for when recording starts
  or finishes.
- Fast Transcription: Returns the transcribed text from the audio as fast
  as possible.

Author: Kolja Beigel

"""

from typing import Iterable, List, Optional, Union
import torch.multiprocessing as mp
import torch
from ctypes import c_bool
from openwakeword.model import Model
from scipy.signal import resample
from scipy import signal
import signal as system_signal
import faster_whisper
import openwakeword
import collections
import numpy as np
import pvporcupine
import traceback
import threading
import webrtcvad
import itertools
import datetime
import platform
import pyaudio
import logging
import struct
import base64
import queue
import halo
import time
import copy
import os
import re
import gc

# Set OpenMP runtime duplicate library handling to OK (Use only for development!)
os.environ['KMP_DUPLICATE_LIB_OK'] = 'TRUE'

INIT_MODEL_TRANSCRIPTION = "tiny"
INIT_MODEL_TRANSCRIPTION_REALTIME = "tiny"
INIT_REALTIME_PROCESSING_PAUSE = 0.2
INIT_REALTIME_INITIAL_PAUSE = 0.2
INIT_SILERO_SENSITIVITY = 0.4
INIT_WEBRTC_SENSITIVITY = 3
INIT_POST_SPEECH_SILENCE_DURATION = 0.6
INIT_MIN_LENGTH_OF_RECORDING = 0.5
INIT_MIN_GAP_BETWEEN_RECORDINGS = 0
INIT_WAKE_WORDS_SENSITIVITY = 0.6
INIT_PRE_RECORDING_BUFFER_DURATION = 1.0
INIT_WAKE_WORD_ACTIVATION_DELAY = 0.0
INIT_WAKE_WORD_TIMEOUT = 5.0
INIT_WAKE_WORD_BUFFER_DURATION = 0.1
ALLOWED_LATENCY_LIMIT = 100

TIME_SLEEP = 0.02
SAMPLE_RATE = 16000
BUFFER_SIZE = 512
INT16_MAX_ABS_VALUE = 32768.0

INIT_HANDLE_BUFFER_OVERFLOW = False
if platform.system() != 'Darwin':
    INIT_HANDLE_BUFFER_OVERFLOW = True


class TranscriptionWorker:
    def __init__(self, conn, stdout_pipe, model_path, compute_type, gpu_device_index, device,
                 ready_event, shutdown_event, interrupt_stop_event, beam_size, initial_prompt, suppress_tokens):
        self.conn = conn
        self.stdout_pipe = stdout_pipe
        self.model_path = model_path
        self.compute_type = compute_type
        self.gpu_device_index = gpu_device_index
        self.device = device
        self.ready_event = ready_event
        self.shutdown_event = shutdown_event
        self.interrupt_stop_event = interrupt_stop_event
        self.beam_size = beam_size
        self.initial_prompt = initial_prompt
        self.suppress_tokens = suppress_tokens
        self.queue = queue.Queue()

    def custom_print(self, *args, **kwargs):
        message = ' '.join(map(str, args))
        try:
            self.stdout_pipe.send(message)
        except (BrokenPipeError, EOFError, OSError):
            pass

    def poll_connection(self):
        while not self.shutdown_event.is_set():
            if self.conn.poll(0.01):
                try:
                    data = self.conn.recv()
                    self.queue.put(data)
                except Exception as e:
                    logging.error(f"Error receiving data from connection: {e}")
            else:
                time.sleep(TIME_SLEEP)

    def run(self):
        if __name__ == "__main__":
             system_signal.signal(system_signal.SIGINT, system_signal.SIG_IGN)
             __builtins__['print'] = self.custom_print

        logging.info(f"Initializing faster_whisper main transcription model {self.model_path}")

        try:
            model = faster_whisper.WhisperModel(
                model_size_or_path=self.model_path,
                device=self.device,
                compute_type=self.compute_type,
                device_index=self.gpu_device_index,
            )
        except Exception as e:
            logging.exception(f"Error initializing main faster_whisper transcription model: {e}")
            raise

        self.ready_event.set()
        logging.debug("Faster_whisper main speech to text transcription model initialized successfully")

        # Start the polling thread
        polling_thread = threading.Thread(target=self.poll_connection)
        polling_thread.start()

        try:
            while not self.shutdown_event.is_set():
                try:
                    audio, language = self.queue.get(timeout=0.1)
                    try:
                        segments, info = model.transcribe(
                            audio,
                            language=language if language else None,
                            beam_size=self.beam_size,
                            initial_prompt=self.initial_prompt,
                            suppress_tokens=self.suppress_tokens
                        )
                        transcription = " ".join(seg.text for seg in segments).strip()
                        logging.debug(f"Final text detected with main model: {transcription}")
                        self.conn.send(('success', (transcription, info)))
                    except Exception as e:
                        logging.error(f"General error in transcription: {e}")
                        self.conn.send(('error', str(e)))
                except queue.Empty:
                    continue
                except KeyboardInterrupt:
                    self.interrupt_stop_event.set()
                    logging.debug("Transcription worker process finished due to KeyboardInterrupt")
                    break
                except Exception as e:
                    logging.error(f"General error in processing queue item: {e}")
        finally:
            __builtins__['print'] = print  # Restore the original print function
            self.conn.close()
            self.stdout_pipe.close()
            self.shutdown_event.set()  # Ensure the polling thread will stop
            polling_thread.join()  # Wait for the polling thread to finish


class bcolors:
    OKGREEN = '\033[92m'  # Green for active speech detection
    WARNING = '\033[93m'  # Yellow for silence detection
    ENDC = '\033[0m'      # Reset to default color


class AudioToTextRecorder:
    """
    A class responsible for capturing audio from the microphone, detecting
    voice activity, and then transcribing the captured audio using the
    `faster_whisper` model.
    """

    def __init__(self,
                 model: str = INIT_MODEL_TRANSCRIPTION,
                 language: str = "",
                 compute_type: str = "default",
                 input_device_index: int = None,
                 gpu_device_index: Union[int, List[int]] = 0,
                 device: str = "cuda",
                 on_recording_start=None,
                 on_recording_stop=None,
                 on_transcription_start=None,
                 ensure_sentence_starting_uppercase=True,
                 ensure_sentence_ends_with_period=True,
                 use_microphone=True,
                 spinner=True,
                 level=logging.WARNING,

                 # Realtime transcription parameters
                 enable_realtime_transcription=False,
                 use_main_model_for_realtime=False,
                 realtime_model_type=INIT_MODEL_TRANSCRIPTION_REALTIME,
                 realtime_processing_pause=INIT_REALTIME_PROCESSING_PAUSE,
                 init_realtime_after_seconds=INIT_REALTIME_INITIAL_PAUSE,
                 on_realtime_transcription_update=None,
                 on_realtime_transcription_stabilized=None,

                 # Voice activation parameters
                 silero_sensitivity: float = INIT_SILERO_SENSITIVITY,
                 silero_use_onnx: bool = False,
                 silero_deactivity_detection: bool = False,
                 webrtc_sensitivity: int = INIT_WEBRTC_SENSITIVITY,
                 post_speech_silence_duration: float = (
                     INIT_POST_SPEECH_SILENCE_DURATION
                 ),
                 min_length_of_recording: float = (
                     INIT_MIN_LENGTH_OF_RECORDING
                 ),
                 min_gap_between_recordings: float = (
                     INIT_MIN_GAP_BETWEEN_RECORDINGS
                 ),
                 pre_recording_buffer_duration: float = (
                     INIT_PRE_RECORDING_BUFFER_DURATION
                 ),
                 on_vad_detect_start=None,
                 on_vad_detect_stop=None,

                 # Wake word parameters
                 wakeword_backend: str = "pvporcupine",
                 openwakeword_model_paths: str = None,
                 openwakeword_inference_framework: str = "onnx",
                 wake_words: str = "",
                 wake_words_sensitivity: float = INIT_WAKE_WORDS_SENSITIVITY,
                 wake_word_activation_delay: float = (
                    INIT_WAKE_WORD_ACTIVATION_DELAY
                 ),
                 wake_word_timeout: float = INIT_WAKE_WORD_TIMEOUT,
                 wake_word_buffer_duration: float = INIT_WAKE_WORD_BUFFER_DURATION,
                 on_wakeword_detected=None,
                 on_wakeword_timeout=None,
                 on_wakeword_detection_start=None,
                 on_wakeword_detection_end=None,
                 on_recorded_chunk=None,
                 debug_mode=False,
                 handle_buffer_overflow: bool = INIT_HANDLE_BUFFER_OVERFLOW,
                 beam_size: int = 5,
                 beam_size_realtime: int = 3,
                 buffer_size: int = BUFFER_SIZE,
                 sample_rate: int = SAMPLE_RATE,
                 initial_prompt: Optional[Union[str, Iterable[int]]] = None,
                 suppress_tokens: Optional[List[int]] = [-1],
                 print_transcription_time: bool = False,
                 early_transcription_on_silence: int = 0,
                 allowed_latency_limit: int = ALLOWED_LATENCY_LIMIT,
                 no_log_file: bool = False,
                 use_extended_logging: bool = False,
                 ):
        """
        Initializes an audio recorder and  transcription
        and wake word detection.

        Args:
        - model (str, default="tiny"): Specifies the size of the transcription
          model to use or the path to a converted model directory.
                Valid options are 'tiny', 'tiny.en', 'base', 'base.en',
                'small', 'small.en', 'medium', 'medium.en', 'large-v1',
                'large-v2'.
                If a specific size is provided, the model is downloaded
                from the Hugging Face Hub.
        - language (str, default=""): Language code for speech-to-text engine.
            If not specified, the model will attempt to detect the language
            automatically.
        - compute_type (str, default="default"): Specifies the type of
            computation to be used for transcription.
            See https://opennmt.net/CTranslate2/quantization.html.
        - input_device_index (int, default=0): The index of the audio input
            device to use.
        - gpu_device_index (int, default=0): Device ID to use.
            The model can also be loaded on multiple GPUs by passing a list of
            IDs (e.g. [0, 1, 2, 3]). In that case, multiple transcriptions can
            run in parallel when transcribe() is called from multiple Python
            threads
        - device (str, default="cuda"): Device for model to use. Can either be 
            "cuda" or "cpu".
        - on_recording_start (callable, default=None): Callback function to be
            called when recording of audio to be transcripted starts.
        - on_recording_stop (callable, default=None): Callback function to be
            called when recording of audio to be transcripted stops.
        - on_transcription_start (callable, default=None): Callback function
            to be called when transcription of audio to text starts.
        - ensure_sentence_starting_uppercase (bool, default=True): Ensures
            that every sentence detected by the algorithm starts with an
            uppercase letter.
        - ensure_sentence_ends_with_period (bool, default=True): Ensures that
            every sentence that doesn't end with punctuation such as "?", "!"
            ends with a period
        - use_microphone (bool, default=True): Specifies whether to use the
            microphone as the audio input source. If set to False, the
            audio input source will be the audio data sent through the
            feed_audio() method.
        - spinner (bool, default=True): Show spinner animation with current
            state.
        - level (int, default=logging.WARNING): Logging level.
        - enable_realtime_transcription (bool, default=False): Enables or
            disables real-time transcription of audio. When set to True, the
            audio will be transcribed continuously as it is being recorded.
        - use_main_model_for_realtime (str, default=False):
            If True, use the main transcription model for both regular and
            real-time transcription. If False, use a separate model specified
            by realtime_model_type for real-time transcription.
            Using a single model can save memory and potentially improve
            performance, but may not be optimized for real-time processing.
            Using separate models allows for a smaller, faster model for
            real-time transcription while keeping a more accurate model for
            final transcription.
        - realtime_model_type (str, default="tiny"): Specifies the machine
            learning model to be used for real-time transcription. Valid
            options include 'tiny', 'tiny.en', 'base', 'base.en', 'small',
            'small.en', 'medium', 'medium.en', 'large-v1', 'large-v2'.
        - realtime_processing_pause (float, default=0.1): Specifies the time
            interval in seconds after a chunk of audio gets transcribed. Lower
            values will result in more "real-time" (frequent) transcription
            updates but may increase computational load.
        - init_realtime_after_seconds (float, default=0.2): Specifies the 
            initial waiting time after the recording was initiated before
            yielding the first realtime transcription
        - on_realtime_transcription_update = A callback function that is
            triggered whenever there's an update in the real-time
            transcription. The function is called with the newly transcribed
            text as its argument.
        - on_realtime_transcription_stabilized = A callback function that is
            triggered when the transcribed text stabilizes in quality. The
            stabilized text is generally more accurate but may arrive with a
            slight delay compared to the regular real-time updates.
        - silero_sensitivity (float, default=SILERO_SENSITIVITY): Sensitivity
            for the Silero Voice Activity Detection model ranging from 0
            (least sensitive) to 1 (most sensitive). Default is 0.5.
        - silero_use_onnx (bool, default=False): Enables usage of the
            pre-trained model from Silero in the ONNX (Open Neural Network
            Exchange) format instead of the PyTorch format. This is
            recommended for faster performance.
        - silero_deactivity_detection (bool, default=False): Enables the Silero
            model for end-of-speech detection. More robust against background
            noise. Utilizes additional GPU resources but improves accuracy in
            noisy environments. When False, uses the default WebRTC VAD,
            which is more sensitive but may continue recording longer due
            to background sounds.
        - webrtc_sensitivity (int, default=WEBRTC_SENSITIVITY): Sensitivity
            for the WebRTC Voice Activity Detection engine ranging from 0
            (least aggressive / most sensitive) to 3 (most aggressive,
            least sensitive). Default is 3.
        - post_speech_silence_duration (float, default=0.2): Duration in
            seconds of silence that must follow speech before the recording
            is considered to be completed. This ensures that any brief
            pauses during speech don't prematurely end the recording.
        - min_gap_between_recordings (float, default=1.0): Specifies the
            minimum time interval in seconds that should exist between the
            end of one recording session and the beginning of another to
            prevent rapid consecutive recordings.
        - min_length_of_recording (float, default=1.0): Specifies the minimum
            duration in seconds that a recording session should last to ensure
            meaningful audio capture, preventing excessively short or
            fragmented recordings.
        - pre_recording_buffer_duration (float, default=0.2): Duration in
            seconds for the audio buffer to maintain pre-roll audio
            (compensates speech activity detection latency)
        - on_vad_detect_start (callable, default=None): Callback function to
            be called when the system listens for voice activity.
        - on_vad_detect_stop (callable, default=None): Callback function to be
            called when the system stops listening for voice activity.
        - wakeword_backend (str, default="pvporcupine"): Specifies the backend
            library to use for wake word detection. Supported options include
            'pvporcupine' for using the Porcupine wake word engine or 'oww' for
            using the OpenWakeWord engine.
        - openwakeword_model_paths (str, default=None): Comma-separated paths
            to model files for the openwakeword library. These paths point to
            custom models that can be used for wake word detection when the
            openwakeword library is selected as the wakeword_backend.
        - openwakeword_inference_framework (str, default="onnx"): Specifies
            the inference framework to use with the openwakeword library.
            Can be either 'onnx' for Open Neural Network Exchange format 
            or 'tflite' for TensorFlow Lite.
        - wake_words (str, default=""): Comma-separated string of wake words to
            initiate recording when using the 'pvporcupine' wakeword backend.
            Supported wake words include: 'alexa', 'americano', 'blueberry',
            'bumblebee', 'computer', 'grapefruits', 'grasshopper', 'hey google',
            'hey siri', 'jarvis', 'ok google', 'picovoice', 'porcupine',
            'terminator'. For the 'openwakeword' backend, wake words are
            automatically extracted from the provided model files, so specifying
            them here is not necessary.
        - wake_words_sensitivity (float, default=0.5): Sensitivity for wake
            word detection, ranging from 0 (least sensitive) to 1 (most
            sensitive). Default is 0.5.
        - wake_word_activation_delay (float, default=0): Duration in seconds
            after the start of monitoring before the system switches to wake
            word activation if no voice is initially detected. If set to
            zero, the system uses wake word activation immediately.
        - wake_word_timeout (float, default=5): Duration in seconds after a
            wake word is recognized. If no subsequent voice activity is
            detected within this window, the system transitions back to an
            inactive state, awaiting the next wake word or voice activation.
        - wake_word_buffer_duration (float, default=0.1): Duration in seconds
            to buffer audio data during wake word detection. This helps in
            cutting out the wake word from the recording buffer so it does not
            falsely get detected along with the following spoken text, ensuring
            cleaner and more accurate transcription start triggers.
            Increase this if parts of the wake word get detected as text.
        - on_wakeword_detected (callable, default=None): Callback function to
            be called when a wake word is detected.
        - on_wakeword_timeout (callable, default=None): Callback function to
            be called when the system goes back to an inactive state after when
            no speech was detected after wake word activation
        - on_wakeword_detection_start (callable, default=None): Callback
             function to be called when the system starts to listen for wake
             words
        - on_wakeword_detection_end (callable, default=None): Callback
            function to be called when the system stops to listen for
            wake words (e.g. because of timeout or wake word detected)
        - on_recorded_chunk (callable, default=None): Callback function to be
            called when a chunk of audio is recorded. The function is called
            with the recorded audio chunk as its argument.
        - debug_mode (bool, default=False): If set to True, the system will
            print additional debug information to the console.
        - handle_buffer_overflow (bool, default=True): If set to True, the system
            will log a warning when an input overflow occurs during recording and
            remove the data from the buffer.
        - beam_size (int, default=5): The beam size to use for beam search
            decoding.
        - beam_size_realtime (int, default=3): The beam size to use for beam
            search decoding in the real-time transcription model.
        - buffer_size (int, default=512): The buffer size to use for audio
            recording. Changing this may break functionality.
        - sample_rate (int, default=16000): The sample rate to use for audio
            recording. Changing this will very probably functionality (as the
            WebRTC VAD model is very sensitive towards the sample rate).
        - initial_prompt (str or iterable of int, default=None): Initial
            prompt to be fed to the transcription models.
        - suppress_tokens (list of int, default=[-1]): Tokens to be suppressed
            from the transcription output.
        - print_transcription_time (bool, default=False): Logs processing time
            of main model transcription 
        - early_transcription_on_silence (int, default=0): If set, the
            system will transcribe audio faster when silence is detected.
            Transcription will start after the specified milliseconds, so 
            keep this value lower than post_speech_silence_duration. 
            Ideally around post_speech_silence_duration minus the estimated
            transcription time with the main model.
            If silence lasts longer than post_speech_silence_duration, the 
            recording is stopped, and the transcription is submitted. If 
            voice activity resumes within this period, the transcription 
            is discarded. Results in faster final transcriptions to the cost
            of additional GPU load due to some unnecessary final transcriptions.
        - allowed_latency_limit (int, default=100): Maximal amount of chunks
            that can be unprocessed in queue before discarding chunks.
        - no_log_file (bool, default=False): Skips writing of debug log file.
        - use_extended_logging (bool, default=False): Writes extensive
            log messages for the recording worker, that processes the audio
            chunks.

        Raises:
            Exception: Errors related to initializing transcription
            model, wake word detection, or audio recording.
        """

        self.language = language
        self.compute_type = compute_type
        self.input_device_index = input_device_index
        self.gpu_device_index = gpu_device_index
        self.device = device
        self.wake_words = wake_words
        self.wake_word_activation_delay = wake_word_activation_delay
        self.wake_word_timeout = wake_word_timeout
        self.wake_word_buffer_duration = wake_word_buffer_duration
        self.ensure_sentence_starting_uppercase = (
            ensure_sentence_starting_uppercase
        )
        self.ensure_sentence_ends_with_period = (
            ensure_sentence_ends_with_period
        )
        self.use_microphone = mp.Value(c_bool, use_microphone)
        self.min_gap_between_recordings = min_gap_between_recordings
        self.min_length_of_recording = min_length_of_recording
        self.pre_recording_buffer_duration = pre_recording_buffer_duration
        self.post_speech_silence_duration = post_speech_silence_duration
        self.on_recording_start = on_recording_start
        self.on_recording_stop = on_recording_stop
        self.on_wakeword_detected = on_wakeword_detected
        self.on_wakeword_timeout = on_wakeword_timeout
        self.on_vad_detect_start = on_vad_detect_start
        self.on_vad_detect_stop = on_vad_detect_stop
        self.on_wakeword_detection_start = on_wakeword_detection_start
        self.on_wakeword_detection_end = on_wakeword_detection_end
        self.on_recorded_chunk = on_recorded_chunk
        self.on_transcription_start = on_transcription_start
        self.enable_realtime_transcription = enable_realtime_transcription
        self.use_main_model_for_realtime = use_main_model_for_realtime
        self.main_model_type = model
        self.realtime_model_type = realtime_model_type
        self.realtime_processing_pause = realtime_processing_pause
        self.init_realtime_after_seconds = init_realtime_after_seconds
        self.on_realtime_transcription_update = (
            on_realtime_transcription_update
        )
        self.on_realtime_transcription_stabilized = (
            on_realtime_transcription_stabilized
        )
        self.debug_mode = debug_mode
        self.handle_buffer_overflow = handle_buffer_overflow
        self.beam_size = beam_size
        self.beam_size_realtime = beam_size_realtime
        self.allowed_latency_limit = allowed_latency_limit

        self.level = level
        self.audio_queue = mp.Queue()
        self.buffer_size = buffer_size
        self.sample_rate = sample_rate
        self.recording_start_time = 0
        self.recording_stop_time = 0
        self.wake_word_detect_time = 0
        self.silero_check_time = 0
        self.silero_working = False
        self.speech_end_silence_start = 0
        self.silero_sensitivity = silero_sensitivity
        self.silero_deactivity_detection = silero_deactivity_detection
        self.listen_start = 0
        self.spinner = spinner
        self.halo = None
        self.state = "inactive"
        self.wakeword_detected = False
        self.text_storage = []
        self.realtime_stabilized_text = ""
        self.realtime_stabilized_safetext = ""
        self.is_webrtc_speech_active = False
        self.is_silero_speech_active = False
        self.recording_thread = None
        self.realtime_thread = None
        self.audio_interface = None
        self.audio = None
        self.stream = None
        self.start_recording_event = threading.Event()
        self.stop_recording_event = threading.Event()
        self.last_transcription_bytes = None
        self.last_transcription_bytes_b64 = None
        self.initial_prompt = initial_prompt
        self.suppress_tokens = suppress_tokens
        self.use_wake_words = wake_words or wakeword_backend in {'oww', 'openwakeword', 'openwakewords'}
        self.detected_language = None
        self.detected_language_probability = 0
        self.detected_realtime_language = None
        self.detected_realtime_language_probability = 0
        self.transcription_lock = threading.Lock()
        self.shutdown_lock = threading.Lock()
        self.transcribe_count = 0
        self.print_transcription_time = print_transcription_time
        self.early_transcription_on_silence = early_transcription_on_silence
        self.use_extended_logging = use_extended_logging

        # Initialize the logging configuration with the specified level
        log_format = 'RealTimeSTT: %(name)s - %(levelname)s - %(message)s'

        # Adjust file_log_format to include milliseconds
        file_log_format = '%(asctime)s.%(msecs)03d - ' + log_format

        # Get the root logger
        logger = logging.getLogger()
        logger.setLevel(logging.DEBUG)  # Set the root logger's level to DEBUG

        # Remove any existing handlers
        logger.handlers = []

        # Create a console handler and set its level
        console_handler = logging.StreamHandler()
        console_handler.setLevel(level) 
        console_handler.setFormatter(logging.Formatter(log_format))

        # Add the handlers to the logger
        if not no_log_file:
            # Create a file handler and set its level
            file_handler = logging.FileHandler('realtimesst.log')
            file_handler.setLevel(logging.DEBUG)
            file_handler.setFormatter(logging.Formatter(
                file_log_format,
                datefmt='%Y-%m-%d %H:%M:%S'
            ))

            logger.addHandler(file_handler)
        logger.addHandler(console_handler)

        self.is_shut_down = False
        self.shutdown_event = mp.Event()
        
        try:
            # Only set the start method if it hasn't been set already
            if mp.get_start_method(allow_none=True) is None:
                mp.set_start_method("spawn")
        except RuntimeError as e:
            logging.info(f"Start method has already been set. Details: {e}")

        logging.info("Starting RealTimeSTT")

        if use_extended_logging:
            logging.info("RealtimeSTT was called with these parameters:")
            for param, value in locals().items():
                logging.info(f"{param}: {value}")

        self.interrupt_stop_event = mp.Event()
        self.was_interrupted = mp.Event()
        self.main_transcription_ready_event = mp.Event()
        self.parent_transcription_pipe, child_transcription_pipe = mp.Pipe()
        self.parent_stdout_pipe, child_stdout_pipe = mp.Pipe()

        # Set device for model
        self.device = "cuda" if self.device == "cuda" and torch.cuda.is_available() else "cpu"

        self.transcript_process = self._start_thread(
            target=AudioToTextRecorder._transcription_worker,
            args=(
                child_transcription_pipe,
                child_stdout_pipe,
                model,
                self.compute_type,
                self.gpu_device_index,
                self.device,
                self.main_transcription_ready_event,
                self.shutdown_event,
                self.interrupt_stop_event,
                self.beam_size,
                self.initial_prompt,
                self.suppress_tokens
            )
        )

        # Start audio data reading process
        if self.use_microphone.value:
            logging.info("Initializing audio recording"
                         " (creating pyAudio input stream,"
                         f" sample rate: {self.sample_rate}"
                         f" buffer size: {self.buffer_size}"
                         )
            self.reader_process = self._start_thread(
                target=AudioToTextRecorder._audio_data_worker,
                args=(
                    self.audio_queue,
                    self.sample_rate,
                    self.buffer_size,
                    self.input_device_index,
                    self.shutdown_event,
                    self.interrupt_stop_event,
                    self.use_microphone
                )
            )

        # Initialize the realtime transcription model
        if self.enable_realtime_transcription and not self.use_main_model_for_realtime:
            try:
                logging.info("Initializing faster_whisper realtime "
                             f"transcription model {self.realtime_model_type}"
                             )
                self.realtime_model_type = faster_whisper.WhisperModel(
                    model_size_or_path=self.realtime_model_type,
                    device=self.device,
                    compute_type=self.compute_type,
                    device_index=self.gpu_device_index
                )

            except Exception as e:
                logging.exception("Error initializing faster_whisper "
                                  f"realtime transcription model: {e}"
                                  )
                raise

            logging.debug("Faster_whisper realtime speech to text "
                          "transcription model initialized successfully")

        # Setup wake word detection
        if wake_words or wakeword_backend in {'oww', 'openwakeword', 'openwakewords'}:
            self.wakeword_backend = wakeword_backend

            self.wake_words_list = [
                word.strip() for word in wake_words.lower().split(',')
            ]
            self.wake_words_sensitivity = wake_words_sensitivity
            self.wake_words_sensitivities = [
                float(wake_words_sensitivity)
                for _ in range(len(self.wake_words_list))
            ]

            if self.wakeword_backend in {'pvp', 'pvporcupine'}:

                try:
                    self.porcupine = pvporcupine.create(
                        keywords=self.wake_words_list,
                        sensitivities=self.wake_words_sensitivities
                    )
                    self.buffer_size = self.porcupine.frame_length
                    self.sample_rate = self.porcupine.sample_rate

                except Exception as e:
                    logging.exception(
                        "Error initializing porcupine "
                        f"wake word detection engine: {e}"
                    )
                    raise

                logging.debug(
                    "Porcupine wake word detection engine initialized successfully"
                )

            elif self.wakeword_backend in {'oww', 'openwakeword', 'openwakewords'}:
                    
                openwakeword.utils.download_models()

                try:
                    if openwakeword_model_paths:
                        model_paths = openwakeword_model_paths.split(',')
                        self.owwModel = Model(
                            wakeword_models=model_paths,
                            inference_framework=openwakeword_inference_framework
                        )
                        logging.info(
                            "Successfully loaded wakeword model(s): "
                            f"{openwakeword_model_paths}"
                        )
                    else:
                        self.owwModel = Model(
                            inference_framework=openwakeword_inference_framework)
                    
                    self.oww_n_models = len(self.owwModel.models.keys())
                    if not self.oww_n_models:
                        logging.error(
                            "No wake word models loaded."
                        )

                    for model_key in self.owwModel.models.keys():
                        logging.info(
                            "Successfully loaded openwakeword model: "
                            f"{model_key}"
                        )

                except Exception as e:
                    logging.exception(
                        "Error initializing openwakeword "
                        f"wake word detection engine: {e}"
                    )
                    raise

                logging.debug(
                    "Open wake word detection engine initialized successfully"
                )
            
            else:
                logging.exception(f"Wakeword engine {self.wakeword_backend} unknown/unsupported. Please specify one of: pvporcupine, openwakeword.")


        # Setup voice activity detection model WebRTC
        try:
            logging.info("Initializing WebRTC voice with "
                         f"Sensitivity {webrtc_sensitivity}"
                         )
            self.webrtc_vad_model = webrtcvad.Vad()
            self.webrtc_vad_model.set_mode(webrtc_sensitivity)

        except Exception as e:
            logging.exception("Error initializing WebRTC voice "
                              f"activity detection engine: {e}"
                              )
            raise

        logging.debug("WebRTC VAD voice activity detection "
                      "engine initialized successfully"
                      )

        # Setup voice activity detection model Silero VAD
        try:
            self.silero_vad_model, _ = torch.hub.load(
                repo_or_dir="snakers4/silero-vad",
                model="silero_vad",
                verbose=False,
                onnx=silero_use_onnx
            )

        except Exception as e:
            logging.exception(f"Error initializing Silero VAD "
                              f"voice activity detection engine: {e}"
                              )
            raise

        logging.debug("Silero VAD voice activity detection "
                      "engine initialized successfully"
                      )

        self.audio_buffer = collections.deque(
            maxlen=int((self.sample_rate // self.buffer_size) *
                       self.pre_recording_buffer_duration)
        )
        self.last_words_buffer = collections.deque(
            maxlen=int((self.sample_rate // self.buffer_size) *
                       0.3)
        )
        self.frames = []

        # Recording control flags
        self.is_recording = False
        self.is_running = True
        self.start_recording_on_voice_activity = False
        self.stop_recording_on_voice_deactivity = False

        # Start the recording worker thread
        self.recording_thread = threading.Thread(target=self._recording_worker)
        self.recording_thread.daemon = True
        self.recording_thread.start()

        # Start the realtime transcription worker thread
        self.realtime_thread = threading.Thread(target=self._realtime_worker)
        self.realtime_thread.daemon = True
        self.realtime_thread.start()
                   
        # Wait for transcription models to start
        logging.debug('Waiting for main transcription model to start')
        self.main_transcription_ready_event.wait()
        logging.debug('Main transcription model ready')

        self.stdout_thread = threading.Thread(target=self._read_stdout)
        self.stdout_thread.daemon = True
        self.stdout_thread.start()

        logging.debug('RealtimeSTT initialization completed successfully')
                   
    def _start_thread(self, target=None, args=()):
        """
        Implement a consistent threading model across the library.

        This method is used to start any thread in this library. It uses the
        standard threading. Thread for Linux and for all others uses the pytorch
        MultiProcessing library 'Process'.
        Args:
            target (callable object): is the callable object to be invoked by
              the run() method. Defaults to None, meaning nothing is called.
            args (tuple): is a list or tuple of arguments for the target
              invocation. Defaults to ().
        """
        if (platform.system() == 'Linux'):
            thread = threading.Thread(target=target, args=args)
            thread.deamon = True
            thread.start()
            return thread
        else:
            thread = mp.Process(target=target, args=args)
            thread.start()
            return thread

    def _read_stdout(self):
        while not self.shutdown_event.is_set():
            try:
                if self.parent_stdout_pipe.poll(0.1):
                    logging.debug("Receive from stdout pipe")
                    message = self.parent_stdout_pipe.recv()
                    logging.info(message)
            except (BrokenPipeError, EOFError, OSError):
                # The pipe probably has been closed, so we ignore the error
                pass
            except KeyboardInterrupt:  # handle manual interruption (Ctrl+C)
                logging.info("KeyboardInterrupt in read from stdout detected, exiting...")
                break
            except Exception as e:
                logging.error(f"Unexpected error in read from stdout: {e}")
                logging.error(traceback.format_exc())  # Log the full traceback here
                break 
            time.sleep(0.1)

    def _transcription_worker(*args, **kwargs):
        worker = TranscriptionWorker(*args, **kwargs)
        worker.run()

    @staticmethod
    def _audio_data_worker(audio_queue,
                        target_sample_rate,
                        buffer_size,
                        input_device_index,
                        shutdown_event,
                        interrupt_stop_event,
                        use_microphone):
        """
        Worker method that handles the audio recording process.

        This method runs in a separate process and is responsible for:
        - Setting up the audio input stream for recording at the highest possible sample rate.
        - Continuously reading audio data from the input stream, resampling if necessary,
        preprocessing the data, and placing complete chunks in a queue.
        - Handling errors during the recording process.
        - Gracefully terminating the recording process when a shutdown event is set.

        Args:
            audio_queue (queue.Queue): A queue where recorded audio data is placed.
            target_sample_rate (int): The desired sample rate for the output audio (for Silero VAD).
            buffer_size (int): The number of samples expected by the Silero VAD model.
            input_device_index (int): The index of the audio input device.
            shutdown_event (threading.Event): An event that, when set, signals this worker method to terminate.
            interrupt_stop_event (threading.Event): An event to signal keyboard interrupt.
            use_microphone (multiprocessing.Value): A shared value indicating whether to use the microphone.

        Raises:
            Exception: If there is an error while initializing the audio recording.
        """
        import pyaudio
        import numpy as np
        from scipy import signal
        
        if __name__ == '__main__':
            system_signal.signal(system_signal.SIGINT, system_signal.SIG_IGN)

        def get_highest_sample_rate(audio_interface, device_index):
            """Get the highest supported sample rate for the specified device."""
            try:
                device_info = audio_interface.get_device_info_by_index(device_index)
                max_rate = int(device_info['defaultSampleRate'])
                
                if 'supportedSampleRates' in device_info:
                    supported_rates = [int(rate) for rate in device_info['supportedSampleRates']]
                    if supported_rates:
                        max_rate = max(supported_rates)
                
                return max_rate
            except Exception as e:
                logging.warning(f"Failed to get highest sample rate: {e}")
                return 48000  # Fallback to a common high sample rate

        def initialize_audio_stream(audio_interface, sample_rate, chunk_size):
            nonlocal input_device_index

            def validate_device(device_index):
                """Validate that the device exists and is actually available for input."""
                try:
                    device_info = audio_interface.get_device_info_by_index(device_index)
                    if not device_info.get('maxInputChannels', 0) > 0:
                        return False

                    # Try to actually read from the device
                    test_stream = audio_interface.open(
                        format=pyaudio.paInt16,
                        channels=1,
                        rate=target_sample_rate,
                        input=True,
                        frames_per_buffer=chunk_size,
                        input_device_index=device_index,
                        start=False  # Don't start the stream yet
                    )

                    # Start the stream and try to read from it
                    test_stream.start_stream()
                    test_data = test_stream.read(chunk_size, exception_on_overflow=False)
                    test_stream.stop_stream()
                    test_stream.close()

                    # Check if we got valid data
                    if len(test_data) == 0:
                        return False

                    return True

                except Exception as e:
                    logging.debug(f"Device validation failed: {e}")
                    return False

            """Initialize the audio stream with error handling."""
            while not shutdown_event.is_set():
                try:
                    # First, get a list of all available input devices
                    input_devices = []
                    for i in range(audio_interface.get_device_count()):
                        try:
                            device_info = audio_interface.get_device_info_by_index(i)
                            if device_info.get('maxInputChannels', 0) > 0:
                                input_devices.append(i)
                        except Exception:
                            continue

                    if not input_devices:
                        raise Exception("No input devices found")

                    # If input_device_index is None or invalid, try to find a working device
                    if input_device_index is None or input_device_index not in input_devices:
                        # First try the default device
                        try:
                            default_device = audio_interface.get_default_input_device_info()
                            if validate_device(default_device['index']):
                                input_device_index = default_device['index']
                        except Exception:
                            # If default device fails, try other available input devices
                            for device_index in input_devices:
                                if validate_device(device_index):
                                    input_device_index = device_index
                                    break
                            else:
                                raise Exception("No working input devices found")

                    # Validate the selected device one final time
                    if not validate_device(input_device_index):
                        raise Exception("Selected device validation failed")

                    # If we get here, we have a validated device
                    stream = audio_interface.open(
                        format=pyaudio.paInt16,
                        channels=1,
                        rate=sample_rate,
                        input=True,
                        frames_per_buffer=chunk_size,
                        input_device_index=input_device_index,
                    )

                    logging.info(f"Microphone connected and validated (input_device_index: {input_device_index})")
                    return stream

                except Exception as e:
                    logging.error(f"Microphone connection failed: {e}. Retrying...")
                    input_device_index = None
                    time.sleep(3)  # Wait before retrying
                    continue

        def preprocess_audio(chunk, original_sample_rate, target_sample_rate):
            """Preprocess audio chunk similar to feed_audio method."""
            if isinstance(chunk, np.ndarray):
                # Handle stereo to mono conversion if necessary
                if chunk.ndim == 2:
                    chunk = np.mean(chunk, axis=1)

                # Resample to target_sample_rate if necessary
                if original_sample_rate != target_sample_rate:
                    num_samples = int(len(chunk) * target_sample_rate / original_sample_rate)
                    chunk = signal.resample(chunk, num_samples)

                # Ensure data type is int16
                chunk = chunk.astype(np.int16)
            else:
                # If chunk is bytes, convert to numpy array
                chunk = np.frombuffer(chunk, dtype=np.int16)

                # Resample if necessary
                if original_sample_rate != target_sample_rate:
                    num_samples = int(len(chunk) * target_sample_rate / original_sample_rate)
                    chunk = signal.resample(chunk, num_samples)
                    chunk = chunk.astype(np.int16)

            return chunk.tobytes()

        audio_interface = None
        stream = None
        device_sample_rate = None
        chunk_size = 1024  # Increased chunk size for better performance

        def setup_audio():  
            nonlocal audio_interface, stream, device_sample_rate, input_device_index
            try:
                if audio_interface is None:
                    audio_interface = pyaudio.PyAudio()
                if input_device_index is None:
                    try:
                        default_device = audio_interface.get_default_input_device_info()
                        input_device_index = default_device['index']
                    except OSError as e:
                        input_device_index = None

                sample_rates_to_try = [16000]  # Try 16000 Hz first
                if input_device_index is not None:
                    highest_rate = get_highest_sample_rate(audio_interface, input_device_index)
                    if highest_rate != 16000:
                        sample_rates_to_try.append(highest_rate)
                else:
                    sample_rates_to_try.append(48000)  # Fallback sample rate

                for rate in sample_rates_to_try:
                    try:
                        device_sample_rate = rate
                        stream = initialize_audio_stream(audio_interface, device_sample_rate, chunk_size)
                        if stream is not None:
                            logging.debug(f"Audio recording initialized successfully at {device_sample_rate} Hz, reading {chunk_size} frames at a time")
                            # logging.error(f"Audio recording initialized successfully at {device_sample_rate} Hz, reading {chunk_size} frames at a time")
                            return True
                    except Exception as e:
                        logging.warning(f"Failed to initialize audio23 stream at {device_sample_rate} Hz: {e}")
                        continue

                # If we reach here, none of the sample rates worked
                raise Exception("Failed to initialize audio stream12 with all sample rates.")

            except Exception as e:
                logging.exception(f"Error initializing pyaudio audio recording: {e}")
                if audio_interface:
                    audio_interface.terminate()
                return False

        if not setup_audio():
            raise Exception("Failed to set up audio recording.")

        buffer = bytearray()
        silero_buffer_size = 2 * buffer_size  # silero complains if too short

        time_since_last_buffer_message = 0

        try:
            while not shutdown_event.is_set():
                try:
                    data = stream.read(chunk_size, exception_on_overflow=False)
                    
                    if use_microphone.value:
                        processed_data = preprocess_audio(data, device_sample_rate, target_sample_rate)
                        buffer += processed_data

                        # Check if the buffer has reached or exceeded the silero_buffer_size
                        while len(buffer) >= silero_buffer_size:
                            # Extract silero_buffer_size amount of data from the buffer
                            to_process = buffer[:silero_buffer_size]
                            buffer = buffer[silero_buffer_size:]

                            # Feed the extracted data to the audio_queue
                            if time_since_last_buffer_message:
                                time_passed = time.time() - time_since_last_buffer_message
                                if time_passed > 1:
                                    logging.debug("_audio_data_worker writing audio data into queue.")
                                    time_since_last_buffer_message = time.time()
                            else:
                                time_since_last_buffer_message = time.time()

                            audio_queue.put(to_process)
                            

                except OSError as e:
                    if e.errno == pyaudio.paInputOverflowed:
                        logging.warning("Input overflowed. Frame dropped.")
                    else:
                        logging.error(f"OSError during recording: {e}")
                        # Attempt to reinitialize the stream
                        logging.error("Attempting to reinitialize the audio stream...")

                        try:
                            if stream:
                                stream.stop_stream()
                                stream.close()
                        except Exception as e:
                            pass
                        
                        # Wait a bit before trying to reinitialize
                        time.sleep(1)
                        
                        if not setup_audio():
                            logging.error("Failed to reinitialize audio stream. Exiting.")
                            break
                        else:
                            logging.error("Audio stream reinitialized successfully.")
                    continue

                except Exception as e:
                    logging.error(f"Unknown error during recording: {e}")
                    tb_str = traceback.format_exc()
                    logging.error(f"Traceback: {tb_str}")
                    logging.error(f"Error: {e}")
                    # Attempt to reinitialize the stream
                    logging.info("Attempting to reinitialize the audio stream...")
                    try:
                        if stream:
                            stream.stop_stream()
                            stream.close()
                    except Exception as e:
                        pass
                    
                    # Wait a bit before trying to reinitialize
                    time.sleep(1)
                    
                    if not setup_audio():
                        logging.error("Failed to reinitialize audio stream. Exiting.")
                        break
                    else:
                        logging.info("Audio stream reinitialized successfully.")
                    continue

        except KeyboardInterrupt:
            interrupt_stop_event.set()
            logging.debug("Audio data worker process finished due to KeyboardInterrupt")
        finally:
            # After recording stops, feed any remaining audio data
            if buffer:
                audio_queue.put(bytes(buffer))
            
            try:
                if stream:
                    stream.stop_stream()
                    stream.close()
            except Exception as e:
                pass
            if audio_interface:
                audio_interface.terminate()

    def wakeup(self):
        """
        If in wake work modus, wake up as if a wake word was spoken.
        """
        self.listen_start = time.time()

    def abort(self):
        self.start_recording_on_voice_activity = False
        self.stop_recording_on_voice_deactivity = False
        self._set_state("inactive")
        self.interrupt_stop_event.set()
        self.was_interrupted.wait()
        self.was_interrupted.clear()

    def wait_audio(self):
        """
        Waits for the start and completion of the audio recording process.

        This method is responsible for:
        - Waiting for voice activity to begin recording if not yet started.
        - Waiting for voice inactivity to complete the recording.
        - Setting the audio buffer from the recorded frames.
        - Resetting recording-related attributes.

        Side effects:
        - Updates the state of the instance.
        - Modifies the audio attribute to contain the processed audio data.
        """

        try:
            logging.info("Setting listen time")
            if self.listen_start == 0:
                self.listen_start = time.time()

            # If not yet started recording, wait for voice activity to initiate.
            if not self.is_recording and not self.frames:
                self._set_state("listening")
                self.start_recording_on_voice_activity = True

                # Wait until recording starts
                logging.debug('Waiting for recording start')
                while not self.interrupt_stop_event.is_set():
                    if self.start_recording_event.wait(timeout=0.02):
                        break

            # If recording is ongoing, wait for voice inactivity
            # to finish recording.
            if self.is_recording:
                self.stop_recording_on_voice_deactivity = True

                # Wait until recording stops
                logging.debug('Waiting for recording stop')
                while not self.interrupt_stop_event.is_set():
                    if (self.stop_recording_event.wait(timeout=0.02)):
                        break

            # Convert recorded frames to the appropriate audio format.
            audio_array = np.frombuffer(b''.join(self.frames), dtype=np.int16)
            self.audio = audio_array.astype(np.float32) / INT16_MAX_ABS_VALUE
            self.frames.clear()

            # Reset recording-related timestamps
            self.recording_stop_time = 0
            self.listen_start = 0

            self._set_state("inactive")

        except KeyboardInterrupt:
            logging.info("KeyboardInterrupt in wait_audio, shutting down")
            self.shutdown()
            raise  # Re-raise the exception after cleanup

    def transcribe(self):
        """
        Transcribes audio captured by this class instance using the
        `faster_whisper` model.

        Automatically starts recording upon voice activity if not manually
          started using `recorder.start()`.
        Automatically stops recording upon voice deactivity if not manually
          stopped with `recorder.stop()`.
        Processes the recorded audio to generate transcription.

        Args:
            on_transcription_finished (callable, optional): Callback function
              to be executed when transcription is ready.
            If provided, transcription will be performed asynchronously,
              and the callback will receive the transcription as its argument.
              If omitted, the transcription will be performed synchronously,
              and the result will be returned.

        Returns (if no callback is set):
            str: The transcription of the recorded audio.

        Raises:
            Exception: If there is an error during the transcription process.
        """
        self._set_state("transcribing")
        audio_copy = copy.deepcopy(self.audio)
        start_time = 0
        with self.transcription_lock:
            
            try:
                if self.transcribe_count == 0:
                    logging.debug("Adding transcription request, no early transcription started")
                    start_time = time.time()  # Start timing
                    self.parent_transcription_pipe.send((audio_copy, self.language))
                    self.transcribe_count += 1

                while self.transcribe_count > 0:
                    logging.debug(F"Receive from parent_transcription_pipe after sendiung transcription request, transcribe_count: {self.transcribe_count}")
                    status, result = self.parent_transcription_pipe.recv()
                    self.transcribe_count -= 1

                self.allowed_to_early_transcribe = True
                self._set_state("inactive")
                if status == 'success':
                    segments, info = result
                    self.detected_language = info.language if info.language_probability > 0 else None
                    self.detected_language_probability = info.language_probability
                    self.last_transcription_bytes = copy.deepcopy(audio_copy)                    
                    self.last_transcription_bytes_b64 = base64.b64encode(self.last_transcription_bytes.tobytes()).decode('utf-8')
                    transcription = self._preprocess_output(segments)
                    end_time = time.time()  # End timing
                    transcription_time = end_time - start_time

                    if start_time:
                        if self.print_transcription_time:
                            print(f"Model {self.main_model_type} completed transcription in {transcription_time:.2f} seconds")
                        else:
                            logging.debug(f"Model {self.main_model_type} completed transcription in {transcription_time:.2f} seconds")
                    return transcription
                else:
                    logging.error(f"Transcription error: {result}")
                    raise Exception(result)
            except Exception as e:
                logging.error(f"Error during transcription: {str(e)}")
                raise e

    def _process_wakeword(self, data):
        """
        Processes audio data to detect wake words.
        """
        if self.wakeword_backend in {'pvp', 'pvporcupine'}:
            pcm = struct.unpack_from(
                "h" * self.buffer_size,
                data
            )
            porcupine_index = self.porcupine.process(pcm)
            if self.debug_mode:
                logging.info(f"wake words porcupine_index: {porcupine_index}")
            return self.porcupine.process(pcm)

        elif self.wakeword_backend in {'oww', 'openwakeword', 'openwakewords'}:
            pcm = np.frombuffer(data, dtype=np.int16)
            prediction = self.owwModel.predict(pcm)
            max_score = -1
            max_index = -1
            wake_words_in_prediction = len(self.owwModel.prediction_buffer.keys())
            self.wake_words_sensitivities
            if wake_words_in_prediction:
                for idx, mdl in enumerate(self.owwModel.prediction_buffer.keys()):
                    scores = list(self.owwModel.prediction_buffer[mdl])
                    if scores[-1] >= self.wake_words_sensitivity and scores[-1] > max_score:
                        max_score = scores[-1]
                        max_index = idx
                if self.debug_mode:
                    logging.info(f"wake words oww max_index, max_score: {max_index} {max_score}")
                return max_index  
            else:
                if self.debug_mode:
                    logging.info(f"wake words oww_index: -1")
                return -1

        if self.debug_mode:        
            logging.info("wake words no match")

        return -1

    def text(self,
             on_transcription_finished=None,
             ):
        """
        Transcribes audio captured by this class instance
        using the `faster_whisper` model.

        - Automatically starts recording upon voice activity if not manually
          started using `recorder.start()`.
        - Automatically stops recording upon voice deactivity if not manually
          stopped with `recorder.stop()`.
        - Processes the recorded audio to generate transcription.

        Args:
            on_transcription_finished (callable, optional): Callback function
              to be executed when transcription is ready.
            If provided, transcription will be performed asynchronously, and
              the callback will receive the transcription as its argument.
              If omitted, the transcription will be performed synchronously,
              and the result will be returned.

        Returns (if not callback is set):
            str: The transcription of the recorded audio
        """
        self.interrupt_stop_event.clear()
        self.was_interrupted.clear()
        try:
            self.wait_audio()
        except KeyboardInterrupt:
            logging.info("KeyboardInterrupt in text() method")
            self.shutdown()
            raise  # Re-raise the exception after cleanup

        if self.is_shut_down or self.interrupt_stop_event.is_set():
            if self.interrupt_stop_event.is_set():
                self.was_interrupted.set()
            return ""

        if on_transcription_finished:
            threading.Thread(target=on_transcription_finished,
                            args=(self.transcribe(),)).start()
        else:
            return self.transcribe()


    def start(self):
        """
        Starts recording audio directly without waiting for voice activity.
        """

        # Ensure there's a minimum interval
        # between stopping and starting recording
        if (time.time() - self.recording_stop_time
                < self.min_gap_between_recordings):
            logging.info("Attempted to start recording "
                         "too soon after stopping."
                         )
            return self

        logging.info("recording started")
        self._set_state("recording")
        self.text_storage = []
        self.realtime_stabilized_text = ""
        self.realtime_stabilized_safetext = ""
        self.wakeword_detected = False
        self.wake_word_detect_time = 0
        self.frames = []
        self.is_recording = True
        self.recording_start_time = time.time()
        self.is_silero_speech_active = False
        self.is_webrtc_speech_active = False
        self.stop_recording_event.clear()
        self.start_recording_event.set()

        if self.on_recording_start:
            self.on_recording_start()

        return self

    def stop(self):
        """
        Stops recording audio.
        """

        # Ensure there's a minimum interval
        # between starting and stopping recording
        if (time.time() - self.recording_start_time
                < self.min_length_of_recording):
            logging.info("Attempted to stop recording "
                         "too soon after starting."
                         )
            return self

        logging.info("recording stopped")
        self.is_recording = False
        self.recording_stop_time = time.time()
        self.is_silero_speech_active = False
        self.is_webrtc_speech_active = False
        self.silero_check_time = 0
        self.start_recording_event.clear()
        self.stop_recording_event.set()

        if self.on_recording_stop:
            self.on_recording_stop()

        return self

    def listen(self):
        """
        Puts recorder in immediate "listen" state.
        This is the state after a wake word detection, for example.
        The recorder now "listens" for voice activation.
        Once voice is detected we enter "recording" state.
        """
        self.listen_start = time.time()
        self._set_state("listening")
        self.start_recording_on_voice_activity = True

    def feed_audio(self, chunk, original_sample_rate=16000):
        """
        Feed an audio chunk into the processing pipeline. Chunks are
        accumulated until the buffer size is reached, and then the accumulated
        data is fed into the audio_queue.
        """
        # Check if the buffer attribute exists, if not, initialize it
        if not hasattr(self, 'buffer'):
            self.buffer = bytearray()

        # Check if input is a NumPy array
        if isinstance(chunk, np.ndarray):
            # Handle stereo to mono conversion if necessary
            if chunk.ndim == 2:
                chunk = np.mean(chunk, axis=1)

            # Resample to 16000 Hz if necessary
            if original_sample_rate != 16000:
                num_samples = int(len(chunk) * 16000 / original_sample_rate)
                chunk = resample(chunk, num_samples)

            # Ensure data type is int16
            chunk = chunk.astype(np.int16)

            # Convert the NumPy array to bytes
            chunk = chunk.tobytes()

        # Append the chunk to the buffer
        self.buffer += chunk
        buf_size = 2 * self.buffer_size  # silero complains if too short

        # Check if the buffer has reached or exceeded the buffer_size
        while len(self.buffer) >= buf_size:
            # Extract self.buffer_size amount of data from the buffer
            to_process = self.buffer[:buf_size]
            self.buffer = self.buffer[buf_size:]

            # Feed the extracted data to the audio_queue
            self.audio_queue.put(to_process)

    def set_microphone(self, microphone_on=True):
        """
        Set the microphone on or off.
        """
        logging.info("Setting microphone to: " + str(microphone_on))
        self.use_microphone.value = microphone_on

    def shutdown(self):
        """
        Safely shuts down the audio recording by stopping the
        recording worker and closing the audio stream.
        """

        with self.shutdown_lock:
            if self.is_shut_down:
                return

            print("\033[91mRealtimeSTT shutting down\033[0m")
            # logging.debug("RealtimeSTT shutting down")

<<<<<<< HEAD
        logging.debug('Finishing recording thread')
        if self.recording_thread:
            # Submit a single byte to the audio buffer to force the thread to wake up
            # and notice the shutdown.
            self.audio_queue.put(bytes(1))
            self.recording_thread.join()
=======
            # Force wait_audio() and text() to exit
            self.is_shut_down = True
            self.start_recording_event.set()
            self.stop_recording_event.set()
>>>>>>> bc172559

            self.shutdown_event.set()
            self.is_recording = False
            self.is_running = False

<<<<<<< HEAD
        # Give it some time to finish the loop and cleanup.
        if self.use_microphone.value:
            self.reader_process.join(timeout=10)

            if self.reader_process.is_alive():
                logging.warning("Reader process did not terminate "
                                "in time. Terminating forcefully."
                                )
                self.reader_process.terminate()
=======
            logging.debug('Finishing recording thread')
            if self.recording_thread:
                self.recording_thread.join()

            logging.debug('Terminating reader process')
>>>>>>> bc172559

            # Give it some time to finish the loop and cleanup.
            if self.use_microphone.value:
                self.reader_process.join(timeout=10)

                if self.reader_process.is_alive():
                    logging.warning("Reader process did not terminate "
                                    "in time. Terminating forcefully."
                                    )
                    self.reader_process.terminate()

            logging.debug('Terminating transcription process')
            self.transcript_process.join(timeout=10)

            if self.transcript_process.is_alive():
                logging.warning("Transcript process did not terminate "
                                "in time. Terminating forcefully."
                                )
                self.transcript_process.terminate()

            self.parent_transcription_pipe.close()

            logging.debug('Finishing realtime thread')
            if self.realtime_thread:
                self.realtime_thread.join()

            if self.enable_realtime_transcription:
                if self.realtime_model_type:
                    del self.realtime_model_type
                    self.realtime_model_type = None
            gc.collect()

    def _recording_worker(self):
        """
        The main worker method which constantly monitors the audio
        input for voice activity and accordingly starts/stops the recording.
        """

        if self.use_extended_logging:
            logging.debug('Debug: Entering try block')

        last_inner_try_time = 0
        try:
            if self.use_extended_logging:
                logging.debug('Debug: Initializing variables')
            time_since_last_buffer_message = 0
            was_recording = False
            delay_was_passed = False
            wakeword_detected_time = None
            wakeword_samples_to_remove = None
            self.allowed_to_early_transcribe = True

            if self.use_extended_logging:
                logging.debug('Debug: Starting main loop')
            # Continuously monitor audio for voice activity
            while self.is_running:

                # if self.use_extended_logging:
                #     logging.debug('Debug: Entering inner try block')
                if last_inner_try_time:
                    last_processing_time = time.time() - last_inner_try_time
                    if last_processing_time > 0.1:
                        if self.use_extended_logging:
                            logging.warning('### WARNING: PROCESSING TOOK TOO LONG')
                last_inner_try_time = time.time()
                try:
                    # if self.use_extended_logging:
                    #     logging.debug('Debug: Trying to get data from audio queue')
                    try:
                        data = self.audio_queue.get(timeout=0.01)
                        self.last_words_buffer.append(data)
                    except queue.Empty:
                        # if self.use_extended_logging:
                        #     logging.debug('Debug: Queue is empty, checking if still running')
                        if not self.is_running:
                            if self.use_extended_logging:
                                logging.debug('Debug: Not running, breaking loop')
                            break
                        # if self.use_extended_logging:
                        #     logging.debug('Debug: Continuing to next iteration')
                        continue

                    if self.use_extended_logging:
                        logging.debug('Debug: Checking for on_recorded_chunk callback')
                    if self.on_recorded_chunk:
                        if self.use_extended_logging:
                            logging.debug('Debug: Calling on_recorded_chunk')
                        self.on_recorded_chunk(data)

                    if self.use_extended_logging:
                        logging.debug('Debug: Checking if handle_buffer_overflow is True')
                    if self.handle_buffer_overflow:
                        if self.use_extended_logging:
                            logging.debug('Debug: Handling buffer overflow')
                        # Handle queue overflow
                        if (self.audio_queue.qsize() >
                                self.allowed_latency_limit):
                            if self.use_extended_logging:
                                logging.debug('Debug: Queue size exceeds limit, logging warnings')
                            logging.warning("Audio queue size exceeds "
                                            "latency limit. Current size: "
                                            f"{self.audio_queue.qsize()}. "
                                            "Discarding old audio chunks."
                                            )

                        if self.use_extended_logging:
                            logging.debug('Debug: Discarding old chunks if necessary')
                        while (self.audio_queue.qsize() >
                                self.allowed_latency_limit):

                            data = self.audio_queue.get()

                except BrokenPipeError:
                    logging.error("BrokenPipeError _recording_worker")
                    self.is_running = False
                    break

                if self.use_extended_logging:
                    logging.debug('Debug: Updating time_since_last_buffer_message')
                # Feed the extracted data to the audio_queue
                if time_since_last_buffer_message:
                    time_passed = time.time() - time_since_last_buffer_message
                    if time_passed > 1:
                        if self.use_extended_logging:
                            logging.debug("_recording_worker processing audio data")
                        time_since_last_buffer_message = time.time()
                else:
                    time_since_last_buffer_message = time.time()

                if self.use_extended_logging:
                    logging.debug('Debug: Initializing failed_stop_attempt')
                failed_stop_attempt = False

                if self.use_extended_logging:
                    logging.debug('Debug: Checking if not recording')
                if not self.is_recording:
                    if self.use_extended_logging:
                        logging.debug('Debug: Handling not recording state')
                    # Handle not recording state
                    time_since_listen_start = (time.time() - self.listen_start
                                            if self.listen_start else 0)

                    wake_word_activation_delay_passed = (
                        time_since_listen_start >
                        self.wake_word_activation_delay
                    )

                    if self.use_extended_logging:
                        logging.debug('Debug: Handling wake-word timeout callback')
                    # Handle wake-word timeout callback
                    if wake_word_activation_delay_passed \
                            and not delay_was_passed:

                        if self.use_wake_words and self.wake_word_activation_delay:
                            if self.on_wakeword_timeout:
                                if self.use_extended_logging:
                                    logging.debug('Debug: Calling on_wakeword_timeout')
                                self.on_wakeword_timeout()
                    delay_was_passed = wake_word_activation_delay_passed

                    if self.use_extended_logging:
                        logging.debug('Debug: Setting state and spinner text')
                    # Set state and spinner text
                    if not self.recording_stop_time:
                        if self.use_wake_words \
                                and wake_word_activation_delay_passed \
                                and not self.wakeword_detected:
                            if self.use_extended_logging:
                                logging.debug('Debug: Setting state to "wakeword"')
                            self._set_state("wakeword")
                        else:
                            if self.listen_start:
                                if self.use_extended_logging:
                                    logging.debug('Debug: Setting state to "listening"')
                                self._set_state("listening")
                            else:
                                if self.use_extended_logging:
                                    logging.debug('Debug: Setting state to "inactive"')
                                self._set_state("inactive")

                    if self.use_extended_logging:
                        logging.debug('Debug: Checking wake word conditions')
                    if self.use_wake_words and wake_word_activation_delay_passed:
                        try:
                            if self.use_extended_logging:
                                logging.debug('Debug: Processing wakeword')
                            wakeword_index = self._process_wakeword(data)

                        except struct.error:
                            logging.error("Error unpacking audio data "
                                        "for wake word processing.")
                            continue

                        except Exception as e:
                            logging.error(f"Wake word processing error: {e}")
                            continue

                        if self.use_extended_logging:
                            logging.debug('Debug: Checking if wake word detected')
                        # If a wake word is detected                        
                        if wakeword_index >= 0:
                            if self.use_extended_logging:
                                logging.debug('Debug: Wake word detected, updating variables')
                            self.wake_word_detect_time = time.time()
                            wakeword_detected_time = time.time()
                            wakeword_samples_to_remove = int(self.sample_rate * self.wake_word_buffer_duration)
                            self.wakeword_detected = True
                            if self.on_wakeword_detected:
                                if self.use_extended_logging:
                                    logging.debug('Debug: Calling on_wakeword_detected')
                                self.on_wakeword_detected()

                    if self.use_extended_logging:
                        logging.debug('Debug: Checking voice activity conditions')
                    # Check for voice activity to
                    # trigger the start of recording
                    if ((not self.use_wake_words
                        or not wake_word_activation_delay_passed)
                            and self.start_recording_on_voice_activity) \
                            or self.wakeword_detected:

                        if self.use_extended_logging:
                            logging.debug('Debug: Checking if voice is active')
                        if self._is_voice_active():
                            if self.use_extended_logging:
                                logging.debug('Debug: Voice activity detected')
                            logging.info("voice activity detected")

                            if self.use_extended_logging:
                                logging.debug('Debug: Starting recording')
                            self.start()

                            self.start_recording_on_voice_activity = False

                            if self.use_extended_logging:
                                logging.debug('Debug: Adding buffered audio to frames')
                            # Add the buffered audio
                            # to the recording frames
                            self.frames.extend(list(self.audio_buffer))
                            self.audio_buffer.clear()

                            if self.use_extended_logging:
                                logging.debug('Debug: Resetting Silero VAD model states')
                            self.silero_vad_model.reset_states()
                        else:
                            if self.use_extended_logging:
                                logging.debug('Debug: Checking voice activity')
                            data_copy = data[:]
                            self._check_voice_activity(data_copy)

                    if self.use_extended_logging:
                        logging.debug('Debug: Resetting speech_end_silence_start')
                    self.speech_end_silence_start = 0

                else:
                    if self.use_extended_logging:
                        logging.debug('Debug: Handling recording state')
                    # If we are currently recording
                    if wakeword_samples_to_remove and wakeword_samples_to_remove > 0:
                        if self.use_extended_logging:
                            logging.debug('Debug: Removing wakeword samples')
                        # Remove samples from the beginning of self.frames
                        samples_removed = 0
                        while wakeword_samples_to_remove > 0 and self.frames:
                            frame = self.frames[0]
                            frame_samples = len(frame) // 2  # Assuming 16-bit audio
                            if wakeword_samples_to_remove >= frame_samples:
                                self.frames.pop(0)
                                samples_removed += frame_samples
                                wakeword_samples_to_remove -= frame_samples
                            else:
                                self.frames[0] = frame[wakeword_samples_to_remove * 2:]
                                samples_removed += wakeword_samples_to_remove
                                samples_to_remove = 0
                        
                        wakeword_samples_to_remove = 0

                    if self.use_extended_logging:
                        logging.debug('Debug: Checking if stop_recording_on_voice_deactivity is True')
                    # Stop the recording if silence is detected after speech
                    if self.stop_recording_on_voice_deactivity:
                        if self.use_extended_logging:
                            logging.debug('Debug: Determining if speech is detected')
                        is_speech = (
                            self._is_silero_speech(data) if self.silero_deactivity_detection
                            else self._is_webrtc_speech(data, True)
                        )

                        if self.use_extended_logging:
                            logging.debug('Debug: Formatting speech_end_silence_start')
                        if not self.speech_end_silence_start:
                            str_speech_end_silence_start = "0"
                        else:
                            str_speech_end_silence_start = datetime.datetime.fromtimestamp(self.speech_end_silence_start).strftime('%H:%M:%S.%f')[:-3]
                        if self.use_extended_logging:
                            logging.debug(f"is_speech: {is_speech}, str_speech_end_silence_start: {str_speech_end_silence_start}")

                        if self.use_extended_logging:
                            logging.debug('Debug: Checking if speech is not detected')
                        if not is_speech:
                            if self.use_extended_logging:
                                logging.debug('Debug: Handling voice deactivity')
                            # Voice deactivity was detected, so we start
                            # measuring silence time before stopping recording
                            if self.speech_end_silence_start == 0 and \
                                (time.time() - self.recording_start_time > self.min_length_of_recording):

                                self.speech_end_silence_start = time.time()

                            if self.use_extended_logging:
                                logging.debug('Debug: Checking early transcription conditions')
                            if self.speech_end_silence_start and self.early_transcription_on_silence and len(self.frames) > 0 and \
                                (time.time() - self.speech_end_silence_start > self.early_transcription_on_silence) and \
                                self.allowed_to_early_transcribe:
                                    if self.use_extended_logging:
                                        logging.debug("Debug:Adding early transcription request")
                                    self.transcribe_count += 1
                                    audio_array = np.frombuffer(b''.join(self.frames), dtype=np.int16)
                                    audio = audio_array.astype(np.float32) / INT16_MAX_ABS_VALUE

                                    if self.use_extended_logging:
                                        logging.debug("Debug: early transcription request pipe send")
                                    self.parent_transcription_pipe.send((audio, self.language))
                                    if self.use_extended_logging:
                                        logging.debug("Debug: early transcription request pipe send return")
                                    self.allowed_to_early_transcribe = False

                        else:
                            if self.use_extended_logging:
                                logging.debug('Debug: Handling speech detection')
                            if self.speech_end_silence_start:
                                if self.use_extended_logging:
                                    logging.info("Resetting self.speech_end_silence_start")
                                self.speech_end_silence_start = 0
                                self.allowed_to_early_transcribe = True

                        if self.use_extended_logging:
                            logging.debug('Debug: Checking if silence duration exceeds threshold')
                        # Wait for silence to stop recording after speech
                        if self.speech_end_silence_start and time.time() - \
                                self.speech_end_silence_start >= \
                                self.post_speech_silence_duration:

                            if self.use_extended_logging:
                                logging.debug('Debug: Formatting silence start time')
                            # Get time in desired format (HH:MM:SS.nnn)
                            silence_start_time = datetime.datetime.fromtimestamp(self.speech_end_silence_start).strftime('%H:%M:%S.%f')[:-3]

                            if self.use_extended_logging:
                                logging.debug('Debug: Calculating time difference')
                            # Calculate time difference
                            time_diff = time.time() - self.speech_end_silence_start

                            if self.use_extended_logging:
                                logging.debug('Debug: Logging voice deactivity detection')
                                logging.info(f"voice deactivity detected at {silence_start_time}, "
                                        f"time since silence start: {time_diff:.3f} seconds")

                                logging.debug('Debug: Appending data to frames and stopping recording')
                            self.frames.append(data)
                            self.stop()
                            if not self.is_recording:
                                if self.use_extended_logging:
                                    logging.debug('Debug: Resetting speech_end_silence_start')
                                self.speech_end_silence_start = 0

                                if self.use_extended_logging:
                                    logging.debug('Debug: Handling non-wake word scenario')
                            else:
                                if self.use_extended_logging:
                                    logging.debug('Debug: Setting failed_stop_attempt to True')
                                failed_stop_attempt = True

                if self.use_extended_logging:
                    logging.debug('Debug: Checking if recording stopped')
                if not self.is_recording and was_recording:
                    if self.use_extended_logging:
                        logging.debug('Debug: Resetting after stopping recording')
                    # Reset after stopping recording to ensure clean state
                    self.stop_recording_on_voice_deactivity = False

                if self.use_extended_logging:
                    logging.debug('Debug: Checking Silero time')
                if time.time() - self.silero_check_time > 0.1:
                    self.silero_check_time = 0

                if self.use_extended_logging:
                    logging.debug('Debug: Handling wake word timeout')
                # Handle wake word timeout (waited to long initiating
                # speech after wake word detection)
                if self.wake_word_detect_time and time.time() - \
                        self.wake_word_detect_time > self.wake_word_timeout:

                    self.wake_word_detect_time = 0
                    if self.wakeword_detected and self.on_wakeword_timeout:
                        if self.use_extended_logging:
                            logging.debug('Debug: Calling on_wakeword_timeout')
                        self.on_wakeword_timeout()
                    self.wakeword_detected = False

                if self.use_extended_logging:
                    logging.debug('Debug: Updating was_recording')
                was_recording = self.is_recording

                if self.use_extended_logging:
                    logging.debug('Debug: Checking if recording and not failed stop attempt')
                if self.is_recording and not failed_stop_attempt:
                    if self.use_extended_logging:
                        logging.debug('Debug: Appending data to frames')
                    self.frames.append(data)

                if self.use_extended_logging:
                    logging.debug('Debug: Checking if not recording or speech end silence start')
                if not self.is_recording or self.speech_end_silence_start:
                    if self.use_extended_logging:
                        logging.debug('Debug: Appending data to audio buffer')
                    self.audio_buffer.append(data)

        except Exception as e:
            logging.debug('Debug: Caught exception in main try block')
            if not self.interrupt_stop_event.is_set():
                logging.error(f"Unhandled exeption in _recording_worker: {e}")
                raise

        if self.use_extended_logging:
            logging.debug('Debug: Exiting _recording_worker method')


    def _realtime_worker(self):
        """
        Performs real-time transcription if the feature is enabled.

        The method is responsible transcribing recorded audio frames
          in real-time based on the specified resolution interval.
        The transcribed text is stored in `self.realtime_transcription_text`
          and a callback
        function is invoked with this text if specified.
        """

        try:

            logging.debug('Starting realtime worker')

            # Return immediately if real-time transcription is not enabled
            if not self.enable_realtime_transcription:
                return

            # Continue running as long as the main process is active
            while self.is_running:

                # Check if the recording is active
                if self.is_recording:

                    # Sleep for the duration of the transcription resolution
                    time.sleep(self.realtime_processing_pause)

                    # Convert the buffer frames to a NumPy array
                    audio_array = np.frombuffer(
                        b''.join(self.frames),
                        dtype=np.int16
                        )

                    logging.debug(f"Current realtime buffer size: {len(audio_array)}")

                    # Normalize the array to a [-1, 1] range
                    audio_array = audio_array.astype(np.float32) / \
                        INT16_MAX_ABS_VALUE

                    if self.use_main_model_for_realtime:
                        with self.transcription_lock:
                            try:
                                self.parent_transcription_pipe.send((audio_array, self.language))
                                if self.parent_transcription_pipe.poll(timeout=5):  # Wait for 5 seconds
                                    logging.debug("Receive from realtime worker after transcription request to main model")
                                    status, result = self.parent_transcription_pipe.recv()
                                    if status == 'success':
                                        segments, info = result
                                        self.detected_realtime_language = info.language if info.language_probability > 0 else None
                                        self.detected_realtime_language_probability = info.language_probability
                                        realtime_text = segments
                                        logging.debug(f"Realtime text detected with main model: {realtime_text}")
                                    else:
                                        logging.error(f"Realtime transcription error: {result}")
                                        continue
                                else:
                                    logging.warning("Realtime transcription timed out")
                                    continue
                            except Exception as e:
                                logging.error(f"Error in realtime transcription: {str(e)}")
                                continue
                    else:
                        # Perform transcription and assemble the text
                        segments, info = self.realtime_model_type.transcribe(
                            audio_array,
                            language=self.language if self.language else None,
                            beam_size=self.beam_size_realtime,
                            initial_prompt=self.initial_prompt,
                            suppress_tokens=self.suppress_tokens,
                        )

                        self.detected_realtime_language = info.language if info.language_probability > 0 else None
                        self.detected_realtime_language_probability = info.language_probability
                        realtime_text = " ".join(
                            seg.text for seg in segments
                        )
                        logging.debug(f"Realtime text detected: {realtime_text}")

                    # double check recording state
                    # because it could have changed mid-transcription
                    if self.is_recording and time.time() - \
                            self.recording_start_time > self.init_realtime_after_seconds:

                        # logging.debug('Starting realtime transcription')
                        self.realtime_transcription_text = realtime_text
                        self.realtime_transcription_text = \
                            self.realtime_transcription_text.strip()

                        self.text_storage.append(
                            self.realtime_transcription_text
                            )

                        # Take the last two texts in storage, if they exist
                        if len(self.text_storage) >= 2:
                            last_two_texts = self.text_storage[-2:]

                            # Find the longest common prefix
                            # between the two texts
                            prefix = os.path.commonprefix(
                                [last_two_texts[0], last_two_texts[1]]
                                )

                            # This prefix is the text that was transcripted
                            # two times in the same way
                            # Store as "safely detected text"
                            if len(prefix) >= \
                                    len(self.realtime_stabilized_safetext):

                                # Only store when longer than the previous
                                # as additional security
                                self.realtime_stabilized_safetext = prefix

                        # Find parts of the stabilized text
                        # in the freshly transcripted text
                        matching_pos = self._find_tail_match_in_text(
                            self.realtime_stabilized_safetext,
                            self.realtime_transcription_text
                            )

                        if matching_pos < 0:
                            if self.realtime_stabilized_safetext:
                                self._on_realtime_transcription_stabilized(
                                    self._preprocess_output(
                                        self.realtime_stabilized_safetext,
                                        True
                                    )
                                )
                            else:
                                self._on_realtime_transcription_stabilized(
                                    self._preprocess_output(
                                        self.realtime_transcription_text,
                                        True
                                    )
                                )
                        else:
                            # We found parts of the stabilized text
                            # in the transcripted text
                            # We now take the stabilized text
                            # and add only the freshly transcripted part to it
                            output_text = self.realtime_stabilized_safetext + \
                                self.realtime_transcription_text[matching_pos:]

                            # This yields us the "left" text part as stabilized
                            # AND at the same time delivers fresh detected
                            # parts on the first run without the need for
                            # two transcriptions
                            self._on_realtime_transcription_stabilized(
                                self._preprocess_output(output_text, True)
                                )

                        # Invoke the callback with the transcribed text
                        self._on_realtime_transcription_update(
                            self._preprocess_output(
                                self.realtime_transcription_text,
                                True
                            )
                        )

                # If not recording, sleep briefly before checking again
                else:
                    time.sleep(TIME_SLEEP)

        except Exception as e:
            logging.error(f"Unhandled exeption in _realtime_worker: {e}")
            raise

    def _is_silero_speech(self, chunk):
        """
        Returns true if speech is detected in the provided audio data

        Args:
            data (bytes): raw bytes of audio data (1024 raw bytes with
            16000 sample rate and 16 bits per sample)
        """
        if self.sample_rate != 16000:
            pcm_data = np.frombuffer(chunk, dtype=np.int16)
            data_16000 = signal.resample_poly(
                pcm_data, 16000, self.sample_rate)
            chunk = data_16000.astype(np.int16).tobytes()

        self.silero_working = True
        audio_chunk = np.frombuffer(chunk, dtype=np.int16)
        audio_chunk = audio_chunk.astype(np.float32) / INT16_MAX_ABS_VALUE
        vad_prob = self.silero_vad_model(
            torch.from_numpy(audio_chunk),
            SAMPLE_RATE).item()
        is_silero_speech_active = vad_prob > (1 - self.silero_sensitivity)
        if is_silero_speech_active:
            if not self.is_silero_speech_active and self.use_extended_logging:
                logging.info(f"{bcolors.OKGREEN}Silero VAD detected speech{bcolors.ENDC}")
        elif self.is_silero_speech_active and self.use_extended_logging:
            logging.info(f"{bcolors.WARNING}Silero VAD detected silence{bcolors.ENDC}")
        self.is_silero_speech_active = is_silero_speech_active
        self.silero_working = False
        return is_silero_speech_active

    def _is_webrtc_speech(self, chunk, all_frames_must_be_true=False):
        """
        Returns true if speech is detected in the provided audio data

        Args:
            data (bytes): raw bytes of audio data (1024 raw bytes with
            16000 sample rate and 16 bits per sample)
        """
        speech_str = f"{bcolors.OKGREEN}WebRTC VAD detected speech{bcolors.ENDC}"
        silence_str = f"{bcolors.WARNING}WebRTC VAD detected silence{bcolors.ENDC}"
        if self.sample_rate != 16000:
            pcm_data = np.frombuffer(chunk, dtype=np.int16)
            data_16000 = signal.resample_poly(
                pcm_data, 16000, self.sample_rate)
            chunk = data_16000.astype(np.int16).tobytes()

        # Number of audio frames per millisecond
        frame_length = int(16000 * 0.01)  # for 10ms frame
        num_frames = int(len(chunk) / (2 * frame_length))
        speech_frames = 0

        for i in range(num_frames):
            start_byte = i * frame_length * 2
            end_byte = start_byte + frame_length * 2
            frame = chunk[start_byte:end_byte]
            if self.webrtc_vad_model.is_speech(frame, 16000):
                speech_frames += 1
                if not all_frames_must_be_true:
                    if self.debug_mode:
                        logging.info(f"Speech detected in frame {i + 1}"
                              f" of {num_frames}")
                    if not self.is_webrtc_speech_active and self.use_extended_logging:
                        logging.info(speech_str)
                    self.is_webrtc_speech_active = True
                    return True
        if all_frames_must_be_true:
            if self.debug_mode and speech_frames == num_frames:
                logging.info(f"Speech detected in {speech_frames} of "
                      f"{num_frames} frames")
            elif self.debug_mode:
                logging.info(f"Speech not detected in all {num_frames} frames")
            speech_detected = speech_frames == num_frames
            if speech_detected and not self.is_webrtc_speech_active and self.use_extended_logging:
                logging.info(speech_str)
            elif not speech_detected and self.is_webrtc_speech_active and self.use_extended_logging:
                logging.info(silence_str)
            self.is_webrtc_speech_active = speech_detected
            return speech_detected
        else:
            if self.debug_mode:
                logging.info(f"Speech not detected in any of {num_frames} frames")
            if self.is_webrtc_speech_active and self.use_extended_logging:
                logging.info(silence_str)
            self.is_webrtc_speech_active = False
            return False

    def _check_voice_activity(self, data):
        """
        Initiate check if voice is active based on the provided data.

        Args:
            data: The audio data to be checked for voice activity.
        """
        self._is_webrtc_speech(data)

        # First quick performing check for voice activity using WebRTC
        if self.is_webrtc_speech_active:

            if not self.silero_working:
                self.silero_working = True

                # Run the intensive check in a separate thread
                threading.Thread(
                    target=self._is_silero_speech,
                    args=(data,)).start()

    def clear_audio_queue(self):
        """
        Safely empties the audio queue to ensure no remaining audio 
        fragments get processed e.g. after waking up the recorder.
        """
        self.audio_buffer.clear()
        try:
            self.text_storage = []
            self.realtime_stabilized_text = ""
            self.realtime_stabilized_safetext = ""
            self.frames = []
            while True:
                self.audio_queue.get_nowait()
        except:
            # PyTorch's mp.Queue doesn't have a specific Empty exception
            # so we catch any exception that might occur when the queue is empty
            pass

    def _is_voice_active(self):
        """
        Determine if voice is active.

        Returns:
            bool: True if voice is active, False otherwise.
        """
        return self.is_webrtc_speech_active and self.is_silero_speech_active

    def _set_state(self, new_state):
        """
        Update the current state of the recorder and execute
        corresponding state-change callbacks.

        Args:
            new_state (str): The new state to set.

        """
        # Check if the state has actually changed
        if new_state == self.state:
            return

        # Store the current state for later comparison
        old_state = self.state

        # Update to the new state
        self.state = new_state

        # Log the state change
        logging.info(f"State changed from '{old_state}' to '{new_state}'")

        # Execute callbacks based on transitioning FROM a particular state
        if old_state == "listening":
            if self.on_vad_detect_stop:
                self.on_vad_detect_stop()
        elif old_state == "wakeword":
            if self.on_wakeword_detection_end:
                self.on_wakeword_detection_end()

        # Execute callbacks based on transitioning TO a particular state
        if new_state == "listening":
            if self.on_vad_detect_start:
                self.on_vad_detect_start()
            self._set_spinner("speak now")
            if self.spinner and self.halo:
                self.halo._interval = 250
        elif new_state == "wakeword":
            if self.on_wakeword_detection_start:
                self.on_wakeword_detection_start()
            self._set_spinner(f"say {self.wake_words}")
            if self.spinner and self.halo:
                self.halo._interval = 500
        elif new_state == "transcribing":
            if self.on_transcription_start:
                self.on_transcription_start()
            self._set_spinner("transcribing")
            if self.spinner and self.halo:
                self.halo._interval = 50
        elif new_state == "recording":
            self._set_spinner("recording")
            if self.spinner and self.halo:
                self.halo._interval = 100
        elif new_state == "inactive":
            if self.spinner and self.halo:
                self.halo.stop()
                self.halo = None

    def _set_spinner(self, text):
        """
        Update the spinner's text or create a new
        spinner with the provided text.

        Args:
            text (str): The text to be displayed alongside the spinner.
        """
        if self.spinner:
            # If the Halo spinner doesn't exist, create and start it
            if self.halo is None:
                self.halo = halo.Halo(text=text)
                self.halo.start()
            # If the Halo spinner already exists, just update the text
            else:
                self.halo.text = text

    def _preprocess_output(self, text, preview=False):
        """
        Preprocesses the output text by removing any leading or trailing
        whitespace, converting all whitespace sequences to a single space
        character, and capitalizing the first character of the text.

        Args:
            text (str): The text to be preprocessed.

        Returns:
            str: The preprocessed text.
        """
        text = re.sub(r'\s+', ' ', text.strip())

        if self.ensure_sentence_starting_uppercase:
            if text:
                text = text[0].upper() + text[1:]

        # Ensure the text ends with a proper punctuation
        # if it ends with an alphanumeric character
        if not preview:
            if self.ensure_sentence_ends_with_period:
                if text and text[-1].isalnum():
                    text += '.'

        return text

    def _find_tail_match_in_text(self, text1, text2, length_of_match=10):
        """
        Find the position where the last 'n' characters of text1
        match with a substring in text2.

        This method takes two texts, extracts the last 'n' characters from
        text1 (where 'n' is determined by the variable 'length_of_match'), and
        searches for an occurrence of this substring in text2, starting from
        the end of text2 and moving towards the beginning.

        Parameters:
        - text1 (str): The text containing the substring that we want to find
          in text2.
        - text2 (str): The text in which we want to find the matching
          substring.
        - length_of_match(int): The length of the matching string that we are
          looking for

        Returns:
        int: The position (0-based index) in text2 where the matching
          substring starts. If no match is found or either of the texts is
          too short, returns -1.
        """

        # Check if either of the texts is too short
        if len(text1) < length_of_match or len(text2) < length_of_match:
            return -1

        # The end portion of the first text that we want to compare
        target_substring = text1[-length_of_match:]

        # Loop through text2 from right to left
        for i in range(len(text2) - length_of_match + 1):
            # Extract the substring from text2
            # to compare with the target_substring
            current_substring = text2[len(text2) - i - length_of_match:
                                      len(text2) - i]

            # Compare the current_substring with the target_substring
            if current_substring == target_substring:
                # Position in text2 where the match starts
                return len(text2) - i

        return -1

    def _on_realtime_transcription_stabilized(self, text):
        """
        Callback method invoked when the real-time transcription stabilizes.

        This method is called internally when the transcription text is
        considered "stable" meaning it's less likely to change significantly
        with additional audio input. It notifies any registered external
        listener about the stabilized text if recording is still ongoing.
        This is particularly useful for applications that need to display
        live transcription results to users and want to highlight parts of the
        transcription that are less likely to change.

        Args:
            text (str): The stabilized transcription text.
        """
        if self.on_realtime_transcription_stabilized:
            if self.is_recording:
                self.on_realtime_transcription_stabilized(text)

    def _on_realtime_transcription_update(self, text):
        """
        Callback method invoked when there's an update in the real-time
        transcription.

        This method is called internally whenever there's a change in the
        transcription text, notifying any registered external listener about
        the update if recording is still ongoing. This provides a mechanism
        for applications to receive and possibly display live transcription
        updates, which could be partial and still subject to change.

        Args:
            text (str): The updated transcription text.
        """
        if self.on_realtime_transcription_update:
            if self.is_recording:
                self.on_realtime_transcription_update(text)

    def __enter__(self):
        """
        Method to setup the context manager protocol.

        This enables the instance to be used in a `with` statement, ensuring
        proper resource management. When the `with` block is entered, this
        method is automatically called.

        Returns:
            self: The current instance of the class.
        """
        return self

    def __exit__(self, exc_type, exc_value, traceback):
        """
        Method to define behavior when the context manager protocol exits.

        This is called when exiting the `with` block and ensures that any
        necessary cleanup or resource release processes are executed, such as
        shutting down the system properly.

        Args:
            exc_type (Exception or None): The type of the exception that
              caused the context to be exited, if any.
            exc_value (Exception or None): The exception instance that caused
              the context to be exited, if any.
            traceback (Traceback or None): The traceback corresponding to the
              exception, if any.
        """
        self.shutdown()<|MERGE_RESOLUTION|>--- conflicted
+++ resolved
@@ -1560,42 +1560,20 @@
             print("\033[91mRealtimeSTT shutting down\033[0m")
             # logging.debug("RealtimeSTT shutting down")
 
-<<<<<<< HEAD
-        logging.debug('Finishing recording thread')
-        if self.recording_thread:
-            # Submit a single byte to the audio buffer to force the thread to wake up
-            # and notice the shutdown.
-            self.audio_queue.put(bytes(1))
-            self.recording_thread.join()
-=======
-            # Force wait_audio() and text() to exit
             self.is_shut_down = True
             self.start_recording_event.set()
             self.stop_recording_event.set()
->>>>>>> bc172559
 
             self.shutdown_event.set()
             self.is_recording = False
             self.is_running = False
 
-<<<<<<< HEAD
-        # Give it some time to finish the loop and cleanup.
-        if self.use_microphone.value:
-            self.reader_process.join(timeout=10)
-
-            if self.reader_process.is_alive():
-                logging.warning("Reader process did not terminate "
-                                "in time. Terminating forcefully."
-                                )
-                self.reader_process.terminate()
-=======
             logging.debug('Finishing recording thread')
             if self.recording_thread:
+                self.audio_queue.put(bytes(1))
                 self.recording_thread.join()
 
             logging.debug('Terminating reader process')
->>>>>>> bc172559
-
             # Give it some time to finish the loop and cleanup.
             if self.use_microphone.value:
                 self.reader_process.join(timeout=10)
